/*
Copyright 2023.

Licensed under the Apache License, Version 2.0 (the "License");
you may not use this file except in compliance with the License.
You may obtain a copy of the License at

    http://www.apache.org/licenses/LICENSE-2.0

Unless required by applicable law or agreed to in writing, software
distributed under the License is distributed on an "AS IS" BASIS,
WITHOUT WARRANTIES OR CONDITIONS OF ANY KIND, either express or implied.
See the License for the specific language governing permissions and
limitations under the License.
*/

package main

import (
	"flag"
	"os"

	// Import all Kubernetes client auth plugins (e.g. Azure, GCP, OIDC, etc.)
	// to ensure that exec-entrypoint and run can make use of them.
	_ "k8s.io/client-go/plugin/pkg/client/auth"

	"k8s.io/apimachinery/pkg/runtime"
	utilruntime "k8s.io/apimachinery/pkg/util/runtime"
	clientgoscheme "k8s.io/client-go/kubernetes/scheme"
	ctrl "sigs.k8s.io/controller-runtime"
	"sigs.k8s.io/controller-runtime/pkg/healthz"
	"sigs.k8s.io/controller-runtime/pkg/log/zap"

	proxmoxv1alpha1 "github.com/alperencelik/kubemox/api/proxmox/v1alpha1"
	proxmoxcontroller "github.com/alperencelik/kubemox/internal/controller/proxmox"
	_ "github.com/alperencelik/kubemox/pkg/kubernetes"
	_ "github.com/alperencelik/kubemox/pkg/proxmox"
	//+kubebuilder:scaffold:imports
)

var (
	scheme   = runtime.NewScheme()
	setupLog = ctrl.Log.WithName("setup")
)

func init() { //nolint:gochecknoinits // This is required by kubebuilder
	utilruntime.Must(clientgoscheme.AddToScheme(scheme))

	utilruntime.Must(proxmoxv1alpha1.AddToScheme(scheme))
	//+kubebuilder:scaffold:scheme
}

func main() {
	var metricsAddr string
	var enableLeaderElection bool
	var probeAddr string
	flag.StringVar(&metricsAddr, "metrics-bind-address", ":8080", "The address the metric endpoint binds to.")
	flag.StringVar(&probeAddr, "health-probe-bind-address", ":8081", "The address the probe endpoint binds to.")
	flag.BoolVar(&enableLeaderElection, "leader-elect", true,
		"Enable leader election for controller manager. "+
			"Enabling this will ensure there is only one active controller manager.")
	opts := zap.Options{
		Development: true,
	}
	opts.BindFlags(flag.CommandLine)
	flag.Parse()

	ctrl.SetLogger(zap.New(zap.UseFlagOptions(&opts)))

	mgr, err := ctrl.NewManager(ctrl.GetConfigOrDie(), ctrl.Options{
		Scheme:                 scheme,
		MetricsBindAddress:     metricsAddr,
		Port:                   9443,
		HealthProbeBindAddress: probeAddr,
		LeaderElection:         enableLeaderElection,
		LeaderElectionID:       "ecb2f1ff.alperen.cloud",
		// LeaderElectionReleaseOnCancel defines if the leader should step down voluntarily
		// when the Manager ends. This requires the binary to immediately end when the
		// Manager is stopped, otherwise, this setting is unsafe. Setting this significantly
		// speeds up voluntary leader transitions as the new leader don't have to wait
		// LeaseDuration time first.
		//
		// In the default scaffold provided, the program ends immediately after
		// the manager stops, so would be fine to enable this option. However,
		// if you are doing or is intended to do any operation such as perform cleanups
		// after the manager stops then its usage might be unsafe.
		// LeaderElectionReleaseOnCancel: true,
	})
	if err != nil {
		setupLog.Error(err, "unable to start manager")
		os.Exit(1)
	}

	if err = (&proxmoxcontroller.VirtualMachineReconciler{
		Client: mgr.GetClient(),
		Scheme: mgr.GetScheme(),
	}).SetupWithManager(mgr); err != nil {
		setupLog.Error(err, "unable to create controller", "controller", "VirtualMachine")
		os.Exit(1)
	}
	if err = (&proxmoxcontroller.ManagedVirtualMachineReconciler{
		Client: mgr.GetClient(),
		Scheme: mgr.GetScheme(),
	}).SetupWithManager(mgr); err != nil {
		setupLog.Error(err, "unable to create controller", "controller", "ManagedVirtualMachine")
		os.Exit(1)
	}
	if err = (&proxmoxcontroller.VirtualMachineSetReconciler{
		Client: mgr.GetClient(),
		Scheme: mgr.GetScheme(),
	}).SetupWithManager(mgr); err != nil {
		setupLog.Error(err, "unable to create controller", "controller", "VirtualMachineSet")
		os.Exit(1)
	}
	if err = (&proxmoxcontroller.VirtualMachineSnapshotReconciler{
		Client: mgr.GetClient(),
		Scheme: mgr.GetScheme(),
	}).SetupWithManager(mgr); err != nil {
		setupLog.Error(err, "unable to create controller", "controller", "VirtualMachineSnapshot")
		os.Exit(1)
	}
	if err = (&proxmoxcontroller.VirtualMachineSnapshotPolicyReconciler{
		Client: mgr.GetClient(),
		Scheme: mgr.GetScheme(),
	}).SetupWithManager(mgr); err != nil {
		setupLog.Error(err, "unable to create controller", "controller", "VirtualMachineSnapshotPolicy")
		os.Exit(1)
	}
	if err = (&proxmoxcontroller.ContainerReconciler{
		Client: mgr.GetClient(),
		Scheme: mgr.GetScheme(),
	}).SetupWithManager(mgr); err != nil {
		setupLog.Error(err, "unable to create controller", "controller", "Container")
		os.Exit(1)
	}
<<<<<<< HEAD
	if err = (&proxmoxcontroller.StorageDownloadURLReconciler{
		Client: mgr.GetClient(),
		Scheme: mgr.GetScheme(),
	}).SetupWithManager(mgr); err != nil {
		setupLog.Error(err, "unable to create controller", "controller", "StorageDownloadURL")
=======
	if err = (&proxmoxcontroller.CustomCertificateReconciler{
		Client: mgr.GetClient(),
		Scheme: mgr.GetScheme(),
	}).SetupWithManager(mgr); err != nil {
		setupLog.Error(err, "unable to create controller", "controller", "CustomCertificate")
>>>>>>> c571a94b
		os.Exit(1)
	}
	//+kubebuilder:scaffold:builder

	if err := mgr.AddHealthzCheck("healthz", healthz.Ping); err != nil {
		setupLog.Error(err, "unable to set up health check")
		os.Exit(1)
	}
	if err := mgr.AddReadyzCheck("readyz", healthz.Ping); err != nil {
		setupLog.Error(err, "unable to set up ready check")
		os.Exit(1)
	}

	setupLog.Info("starting manager")
	if err := mgr.Start(ctrl.SetupSignalHandler()); err != nil {
		setupLog.Error(err, "problem running manager")
		os.Exit(1)
	}
}<|MERGE_RESOLUTION|>--- conflicted
+++ resolved
@@ -133,19 +133,16 @@
 		setupLog.Error(err, "unable to create controller", "controller", "Container")
 		os.Exit(1)
 	}
-<<<<<<< HEAD
 	if err = (&proxmoxcontroller.StorageDownloadURLReconciler{
 		Client: mgr.GetClient(),
 		Scheme: mgr.GetScheme(),
 	}).SetupWithManager(mgr); err != nil {
 		setupLog.Error(err, "unable to create controller", "controller", "StorageDownloadURL")
-=======
 	if err = (&proxmoxcontroller.CustomCertificateReconciler{
 		Client: mgr.GetClient(),
 		Scheme: mgr.GetScheme(),
 	}).SetupWithManager(mgr); err != nil {
 		setupLog.Error(err, "unable to create controller", "controller", "CustomCertificate")
->>>>>>> c571a94b
 		os.Exit(1)
 	}
 	//+kubebuilder:scaffold:builder
